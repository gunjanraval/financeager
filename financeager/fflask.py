--- conflicted
+++ resolved
@@ -61,49 +61,24 @@
                 )
         period_url = "{}/{}".format(url, period)
 
-<<<<<<< HEAD
-        requests_kwargs = dict(timeout=5)
-
-        if command == "print":
-            response = requests.get(period_url, **requests_kwargs)
-=======
         username = CONFIG["SERVICE:FLASK"].get("username")
         password = CONFIG["SERVICE:FLASK"].get("password")
         auth = None
         if username is not None and password is not None:
             auth = (username, password)
 
-        kwargs = dict(data=data or None, auth=auth)
+        kwargs = dict(data=data or None, auth=auth, timeout=5)
 
         if command == "print":
             response = requests.get(period_url, **kwargs)
->>>>>>> f0d75069
         elif command == "rm":
             eid = data.get("eid")
             if eid is None:
-<<<<<<< HEAD
-                response = requests.delete(period_url, data=kwargs,
-                        **requests_kwargs)
-            else:
-                response = requests.delete("{}/{}/{}".format(
-                    period_url, kwargs.get("table_name",
-                        TinyDbPeriod.DEFAULT_TABLE), kwargs.get("eid")),
-                    **requests_kwargs)
-        elif command == "add":
-            response = requests.post(period_url, data=kwargs, **requests_kwargs)
-        elif command == "list":
-            response = requests.post(url, data=kwargs, **requests_kwargs)
-        elif command == "get":
-            response = requests.get("{}/{}/{}".format(
-                period_url, kwargs.get("table_name",
-                    TinyDbPeriod.DEFAULT_TABLE), kwargs.get("eid")),
-                **requests_kwargs)
-=======
                 response = requests.delete(period_url, **kwargs)
             else:
                 response = requests.delete("{}/{}/{}".format(
                     period_url, data.get("table_name", TinyDbPeriod.DEFAULT_TABLE),
-                    data.get("eid")), auth=auth)
+                    eid), **kwargs)
         elif command == "add":
             response = requests.post(period_url, **kwargs)
         elif command == "list":
@@ -111,8 +86,7 @@
         elif command == "get":
             response = requests.get("{}/{}/{}".format(
                 period_url, data.get("table_name", TinyDbPeriod.DEFAULT_TABLE),
-                data.get("eid")), auth=auth)
->>>>>>> f0d75069
+                data.get("eid")), **kwargs)
         else:
             return {"error": "Unknown command: {}".format(command)}
 
